const { app, BrowserWindow, dialog, ipcMain, Menu } = require('electron')
const path = require('path')
const { spawn, fork } = require('child_process')
const { exec } = require('child_process');
const fs = require('fs')
const fetch = require('node-fetch'); // Using CommonJS
const userDataPath = app.getPath('userData');
const configPath = path.join(userDataPath, 'config.json');
const { Worker } = require('worker_threads');
const cliProgress = require('cli-progress');
const appPath = app.getAppPath();
const resourcesPath = path.join(appPath, '..', 'Resources');  // For MacOS and Linux, '..' goes one level up from app.asar



const isMac = process.platform === 'darwin'

let galleryViewInterval // Declare galleryViewInterval globally
let ttsProcess; // Declare ttsProcess globally
const childProcesses = new Set(); // Declare childProcesses as a Set
const lastOpenedDirPath = path.join(userDataPath, 'lastOpenedDir.txt');

const template = [
    // { role: 'appMenu' }
    ...(isMac
        ? [
            {
                label: app.name,
                submenu: [
                    { role: 'about' },
                    { type: 'separator' },
                    { role: 'services' },
                    { type: 'separator' },
                    { role: 'hide' },
                    { role: 'hideOthers' },
                    { role: 'unhide' },
                    { type: 'separator' },
                    { role: 'quit' },
                ],
            },
        ]
        : []),
    // { role: 'fileMenu' }
    {
        label: 'File',
        submenu: [isMac ? { role: 'close' } : { role: 'quit' }],
    },
    // { role: 'editMenu' }
    {
        label: 'Edit',
        submenu: [
            { role: 'undo' },
            { role: 'redo' },
            { type: 'separator' },
            { role: 'cut' },
            { role: 'copy' },
            { role: 'paste' },
            ...(isMac
                ? [
                    { role: 'pasteAndMatchStyle' },
                    { role: 'delete' },
                    { role: 'selectAll' },
                    { type: 'separator' },
                    {
                        label: 'Speech',
                        submenu: [
                            { role: 'startSpeaking' },
                            { role: 'stopSpeaking' },
                        ],
                    },
                ]
                : [
                    { role: 'delete' },
                    { type: 'separator' },
                    { role: 'selectAll' },
                ]),
        ],
    },
    // { role: 'viewMenu' }
    {
        label: 'View',
        submenu: [
            { label: 'Gallery View', click: () => toggleGalleryView() },
            { role: 'reload' },
            { role: 'forceReload' },
            { role: 'toggleDevTools' },
            { type: 'separator' },
            { role: 'resetZoom' },
            { role: 'zoomIn' },
            { role: 'zoomOut' },
            { type: 'separator' },
            { role: 'togglefullscreen' },
        ],
    },
    // { role: 'windowMenu' }
    {
        label: 'Window',
        submenu: [
            { role: 'minimize' },
            { role: 'zoom' },
            ...(isMac
                ? [
                    { type: 'separator' },
                    { role: 'front' },
                    { type: 'separator' },
                    { role: 'window' },
                ]
                : [{ role: 'close' }]),
        ],
    },
    {
        role: 'help',
        submenu: [
            {
                label: 'Dot Website',
                click: async () => {
                    const { shell } = require('electron')
                    await shell.openExternal('https://dotapp.uk/')
                },
            },
        ],
    },
]

const menu = Menu.buildFromTemplate(template)
Menu.setApplicationMenu(menu)

let mainWindow



//PRODUCTION
//const bigdotModule = require(path.join(process.resourcesPath, 'app.asar.unpacked', 'aadotllm', 'bigdot.js'));
//const docdotModule = require(path.join(process.resourcesPath, 'app.asar.unpacked', 'aadotllm', 'docdot.js'));
//const { processDirectory } = require(path.join(process.resourcesPath, 'app.asar.unpacked', 'aadotllm', 'embeddings.js'));

<<<<<<< HEAD
//DEV
const bigdotModule = require('aadotllm/bigdot.js');
const docdotModule = require('aadotllm/docdot.js');
const { processDirectory } = require('aadotllm/embeddings.js');
=======
const pythonPath = findPython()
console.log('Python Path:', pythonPath)
// main
ipcMain.on('show-context-menu', (event) => {
    const template = [
        {
            label: 'Menu Item 1',
            click: () => {
                event.sender.send('context-menu-command', 'menu-item-1')
            },
        },
        { type: 'separator' },
        { label: 'Menu Item 2', type: 'checkbox', checked: true },
    ]
    const menu = Menu.buildFromTemplate(template)
    menu.popup({ window: BrowserWindow.fromWebContents(event.sender) })
})
// RUNS DOT THROUGHT  script.py

let currentScript = path.join(__dirname, '..', 'llm', 'scripts', 'docdot.py')
//let currentScript = path.join(process.resourcesPath, 'llm', 'scripts', 'docdot.py')
>>>>>>> 80cff882



let currentScript = 'docdot.js'; // Default script
let activeChatModule = docdotModule; // Initialize with docdot module

<<<<<<< HEAD
// Modify the loadScriptModule function
const loadScriptModule = (scriptName) => {
    switch (scriptName) {
        case 'docdot.js':
            return docdotModule;
        case 'bigdot.js':
            return bigdotModule;
        default:
            throw new Error(`Unknown script: ${scriptName}`);
=======
    /*currentScript = currentScript.endsWith('docdot.py')
        ? path.join(process.resourcesPath, 'llm', 'scripts', 'bigdot.py')
        : path.join(process.resourcesPath, 'llm', 'scripts', 'docdot.py');*/
    currentScript = currentScript.endsWith('docdot.py')
        ? path.join(__dirname, '..', 'llm', 'scripts', 'bigdot.py')
        : path.join(__dirname, '..', 'llm', 'scripts', 'docdot.py');

    // If the Python process is running, kill it and spawn a new one with the updated script
    if (pythonProcess) {
        pythonProcess.kill();
        pythonProcess = spawn(pythonPath, [currentScript, `"${configPath}"`], { shell: true });

        pythonProcess.stdout.on('data', (data) => {
            const message = data.toString().trim();
            mainWindow.webContents.send('python-reply', message);
        });

        pythonProcess.stderr.on('data', (data) => {
            console.error(`Python Script Error: ${data}`);
        });
>>>>>>> 80cff882
    }
};



// Update the processSelectedDirectory function
async function processSelectedDirectory(selectedPath, webContents) {
    const progressBar = new cliProgress.SingleBar({}, cliProgress.Presets.shades_classic);
    progressBar.start(100, 0);

    const updateProgress = (progress) => {
        progressBar.update(progress);
        webContents.send('update-progress', progress);
    };

    try {
        await processDirectory(selectedPath, updateProgress);
        progressBar.stop();
        webContents.send('loading-complete', selectedPath);
    } catch (error) {
        console.error('Error processing directory:', error);
        progressBar.stop();
        webContents.send('loading-error', error.message);
    }
}



function initializeHandlers() {

    ipcMain.handle('run-chat', async (event, userInput) => {
        console.log(`IPC call received to run ${currentScript}`);
        try {
            const sendToken = (token) => {
                console.log('Sending token:', token);
                event.sender.send('chat-token', token);
            };
            if (activeChatModule) {
                const response = await activeChatModule(userInput, sendToken, configPath);
                console.log('Final response:', response);
                return response;
            } else {
                throw new Error(`Module ${currentScript} is not loaded.`);
            }
        } catch (error) {
            console.error(`Error running ${currentScript}:`, error);
            throw error;
        }
    });

    ipcMain.on('get-user-data-path', (event) => {
        event.returnValue = app.getPath('userData');
    });

    ipcMain.on('switch-script', (event, selectedScript) => {
        console.log('Switching script to:', selectedScript);
        currentScript = selectedScript;
        try {
            activeChatModule = loadScriptModule(currentScript);
            console.log(`Switched to ${currentScript} module`);
            mainWindow.webContents.send('script-switched', currentScript);
        } catch (error) {
            console.error(`Error switching to script ${currentScript}:`, error);
            mainWindow.webContents.send('script-switch-error', error.message);
        }
    });

    ipcMain.handle('execute-python-script', async (event, directory) => {
        try {
            const { processDirectory } = await import('./app/embeddings.js');
            await processDirectory(directory, configPath);
            console.log('Processing complete.');
        } catch (err) {
            console.error(err);
        }
    });

<<<<<<< HEAD
    ipcMain.on('start-download', (event, data) => {
        console.log("IPC Message Received:", data);
        ensureAndDownloadDependencies(event.sender)
            .catch(error => {
                console.error('Download Initiation Failed:', error);
                event.sender.send('download-error', error.toString());
            });
    });
=======
    function createTtsProcess() {
        //let ttsProcessorPath = path.join(process.resourcesPath, 'llm', 'vits-piper-en_US-glados', 'ttsProcessor.js');
        let ttsProcessorPath = path.join(__dirname, '..', 'llm', 'vits-piper-en_US-glados', 'ttsProcessor.js');
        return fork(ttsProcessorPath);
    }
>>>>>>> 80cff882

    ipcMain.handle('run-tts', async (event, message) => {
        return new Promise((resolve, reject) => {
            const ttsProcess = createTtsProcess();
            const userDataPath = app.getPath('userData');
            childProcesses.add(ttsProcess);

            ttsProcess.on('message', (response) => {
                if (response.filePath) {
                    resolve(response.filePath);
                } else {
                    reject(new Error(response.error));
                }
            });

            ttsProcess.on('error', (error) => {
                console.error('Error from TTS process:', error);
                reject(new Error('TTS process error'));
            });

            ttsProcess.on('exit', (code) => {
                console.log(`TTS process exited with code ${code}`);
                if (code !== 0) {
                    reject(new Error('TTS process exited unexpectedly'));
                }
            });

            ttsProcess.send({ cmd: 'run-tts', message, userDataPath });

            setTimeout(() => {
                ttsProcess.kill();
                reject(new Error('TTS process did not respond in time'));
            }, 100000); // Adjust timeout duration as needed
        }).finally(() => {
            if (ttsProcess) {
                ttsProcess.kill();
            }
        });
    });

    ipcMain.handle('play-audio', async (event, filePath) => {
        const { exec } = require('child_process');
        return new Promise((resolve, reject) => {
            exec(`afplay "${filePath}"`, (err) => {
                if (err) {
                    console.error('Error during audio playback:', err);
                    reject(new Error('Audio playback failed'));
                } else {
                    console.log('Audio playback successful.');
                    resolve('Playback success');
                }
            });
        });
    });

    ipcMain.on('show-context-menu', (event) => {
        const template = [
            {
                label: 'Menu Item 1',
                click: () => {
                    event.sender.send('context-menu-command', 'menu-item-1');
                },
            },
            { type: 'separator' },
            { label: 'Menu Item 2', type: 'checkbox', checked: true },
        ];
        const menu = Menu.buildFromTemplate(template);
        menu.popup({ window: BrowserWindow.fromWebContents(event.sender) });
    });

    ipcMain.on('toggle-gallery-view', () => {
        toggleGalleryView();
    });

    ipcMain.on('update-background', (event, imagePath) => {
        mainWindow.webContents.send('update-background', imagePath);
    });

    ipcMain.on('set-auto-tts', (event, isEnabled) => {
        console.log("Setting auto TTS to", isEnabled);
        autoTtsEnabled = isEnabled;
        BrowserWindow.getAllWindows().forEach(win => {
            win.webContents.send('update-auto-tts', autoTtsEnabled);
        });
    });

    ipcMain.on('request-auto-tts-state', (event) => {
        console.log("Sending auto TTS state:", autoTtsEnabled);
        event.sender.send('get-auto-tts-state', autoTtsEnabled);
    });

    ipcMain.on('open-settings-window', () => {
        if (!settingsWindow) {
            settingsWindow = new BrowserWindow({
                width: 600,
                height: 500,
                parent: mainWindow,
                titleBarStyle: 'hidden',
                modal: true,
                webPreferences: {
                    nodeIntegration: true,
                    contextIsolation: false,
                }
            });

            const settingsPath = path.join(__dirname, 'settings.html');
            settingsWindow.loadFile(settingsPath);

            settingsWindow.on('closed', () => {
                settingsWindow = null;
                mainWindow.webContents.send('settings-closed');
            });
        }
    });

    ipcMain.on('close-settings', () => {
        if (settingsWindow) {
            settingsWindow.close();
        }
    });

    ipcMain.handle('getConfig', async () => {
        if (fs.existsSync(configPath)) {
            return JSON.parse(fs.readFileSync(configPath, 'utf-8'));
        }
        return null;
    });

    ipcMain.handle('setConfig', async (event, newConfig) => {
        fs.writeFileSync(configPath, JSON.stringify(newConfig, null, 2), 'utf-8');
    });

    ipcMain.handle('open-file-dialog', async (event) => {
        const { canceled, filePaths } = await dialog.showOpenDialog({
            properties: ['openFile'],
            filters: [{ name: 'GGUF Files', extensions: ['gguf'] }]
        });
        if (canceled) {
            return { filePaths: [] };
        } else {
            return { filePaths };
        }
    });

    ipcMain.handle('open-dialog', async (event) => {
        const result = await dialog.showOpenDialog(mainWindow, {
            properties: ['openDirectory'],
        });

        if (!result.canceled) {
            const selectedPath = result.filePaths[0];
            fs.writeFileSync(lastOpenedDirPath, selectedPath, 'utf-8'); // Save the selected path to lastOpenedDir.txt
            mainWindow.webContents.send('directory-selected', selectedPath);
            await processSelectedDirectory(selectedPath, mainWindow.webContents);
        }
    });


    ipcMain.on('run-stream-model', (event) => {
        const modelPath = path.join(__dirname, '..', 'llm', 'whisper', 'models', 'ggml-model-whisper-base.bin');
        const args = [
            '-m', modelPath,
            '-t', '8',
            '--step', '500',
            '--length', '5000'
        ];

        const streamPath = path.join(__dirname, '..', 'llm', 'whisper', 'stream');

        streamProcess = spawn(streamPath, args, { shell: true });

        streamProcess.stdout.on('data', (data) => {
            event.sender.send('stream-data', data.toString());
        });

        streamProcess.stderr.on('data', (data) => {
            event.sender.send('stream-error', data.toString());
        });

        streamProcess.on('close', (code) => {
            event.sender.send('stream-close', code);
            streamProcess = null;
            console.log(`Stream process closed with code ${code}`);
        });
    });

    ipcMain.on('kill-stream-process', (event) => {
        if (streamProcess) {
            streamProcess.kill('SIGINT');
            streamProcess = null;
            event.sender.send('stream-terminated');
        }
    });

    ipcMain.on('toggle-dark-mode', (event) => {
        isDarkModeEnabled = !isDarkModeEnabled;
        BrowserWindow.getAllWindows().forEach(win => {
            win.webContents.send('dark-mode-toggled', isDarkModeEnabled);
        });
    });

    ipcMain.on('request-dark-mode-state', (event) => {
        event.sender.send('current-dark-mode-state', isDarkModeEnabled);
    });
}


// ELECTRON STUFF, CREATE THE WINDOW BLA BLA !!!!


// Flag to track whether dark mode is enabled or not
/*
function createTtsProcess() {
    const ttsProcessorPath = path.join(__dirname, '..', 'llm', 'piper', 'ttsProcessor.js');
    return fork(ttsProcessorPath);
}
*/

const createWindow = () => {
    mainWindow = new BrowserWindow({
        width: 1250,
        height: 700,
        minWidth: 1250,
        minHeight: 700,
        //autoHideMenuBar: true, // FOR WINDOWS
        titleBarStyle: 'hidden', // REMOVE FOR WINDOWS
        webPreferences: {
            nodeIntegration: true,
            contextIsolation: false,
            icon: path.join(__dirname, 'Assets', 'icon.ico'), // Provide the correct path
        },
    })

    mainWindow.loadFile(path.join(__dirname, 'index.html'))


    //mainWindow.webContents.openDevTools();
    //TEXT TO SPEECH 
    // Setup TTS child process

    //let ttsProcessorPath;  // Use let instead of const


    return mainWindow; // Ensure to return the created mainWindow

    //mainWindow.webContents.openDevTools();
}


// GALLERY VIEW!!!!

function toggleGalleryView() {
    if (!galleryViewInterval) {
        // Start the image rotation
        galleryViewInterval = setInterval(() => {
            const imagePath = getRandomImage()
            mainWindow.webContents.send('update-background', imagePath)
        }, 60000) // Change image every 20 seconds

        // Send the first image immediately
        const firstImagePath = getRandomImage()
        mainWindow.webContents.send('update-background', firstImagePath)
    } else {
        // Stop the image rotation
        clearInterval(galleryViewInterval)
        galleryViewInterval = null
    }
}

function getRandomImage() {
    const imagesFolder = path.join(__dirname, 'Assets', 'wallpapers')
    const imageFiles = fs.readdirSync(imagesFolder)
    const randomIndex = Math.floor(Math.random() * imageFiles.length)
    return path.join(imagesFolder, imageFiles[randomIndex])
}


ipcMain.on('show-context-menu', (event) => {
    const template = [
        {
            label: 'Menu Item 1',
            click: () => {
                event.sender.send('context-menu-command', 'menu-item-1')
            },
        },
        { type: 'separator' },
        { label: 'Menu Item 2', type: 'checkbox', checked: true },
    ]
    const menu = Menu.buildFromTemplate(template)
    menu.popup({ window: BrowserWindow.fromWebContents(event.sender) })
})

ipcMain.on('toggle-gallery-view', () => {
    toggleGalleryView()
})

ipcMain.on('update-background', (event, imagePath) => {
    mainWindow.webContents.send('update-background', imagePath)

    // MOAR ELECTRON STUFF!!!! TINKER AT RISK LMAO

    const pythonPath = findPython()
    console.log('Python Path:', pythonPath)

    app.on('activate', function () {
        if (BrowserWindow.getAllWindows().length === 0) createWindow()
    })
})

app.on('window-all-closed', function () {
    childProcesses.forEach(process => {
        if (!process.killed) {
            process.kill();  // Forcefully terminate each child process
            console.log('Child process killed');
        }
    });
    childProcesses.clear();  // Clear the set after killing all processes

    if (ttsProcess) {
        ttsProcess.kill();
    }

    if (process.platform !== 'darwin') {
        app.quit();  // Optionally quit the app on non-macOS platforms
    }
});

<<<<<<< HEAD
=======
const appPath = app.getAppPath()


ipcMain.handle('execute-python-script', async (event, directory) => {
    try {
        // Construct paths relative to the script's location

        /*const pythonScriptPath = path.join(
            process.resourcesPath,
            'llm',
            'scripts',
            'embeddings.py'
        )*/
        const pythonScriptPath = path.join(
            __dirname,
            '..',
            'llm',
            'scripts',
            'embeddings.py'
        )

        // Quote the directory path to handle spaces
        const quotedDirectory = `"${directory}"`
        // Spawn the Python process
        const pythonProcess = spawn(
            pythonPath,
            [pythonScriptPath, quotedDirectory, `"${configPath}"`],
            { shell: true }
        )

        // Handle the output and errors if needed
        pythonProcess.stdout.on('data', (data) => {
            console.log(`stdout: ${data}`)
        })

        pythonProcess.stderr.on('data', (data) => {
            console.error(`stderr: ${data}`)
        })

        // Wait for the Python process to exit
        await new Promise((resolve) => {
            pythonProcess.on('close', (code) => {
                console.log(`child process exited with code ${code}`)
                resolve()
            })
        })
    } catch (err) {
        console.error(err)
    }
})
>>>>>>> 80cff882

// DOWNLOAD LLM AND SUCH!


console.log("IPC Setup Starting");
ipcMain.on('start-download', (event, data) => {
    console.log("IPC Message Received:", data);
    ensureAndDownloadDependencies(event.sender)
        .catch(error => {
            console.error('Download Initiation Failed:', error);
            event.sender.send('download-error', error.toString());
        });
});



// Function to get the Dot-data directory path
function getDotDataPath() {
    const documentsPath = app.getPath('documents');
    return path.join(documentsPath, 'Dot-Data');
}

// Function to check if the required file exists
function checkFileExists(filePath) {
    return fs.existsSync(filePath);
}

// Function to download files

async function downloadFile(url, outputPath, event) {
    try {
        //const fetch = (await import('node-fetch')).default; // Using dynamic import

        const response = await fetch(url);

        // Check if the response is ok (status 200)
        if (!response.ok) {
            throw new Error(`Failed to fetch ${url}: ${response.statusText}`);
        }

        const fileStream = fs.createWriteStream(outputPath);

        // Total bytes received and the content length (if available)
        const totalBytes = parseInt(response.headers.get('content-length'), 10);
        let receivedBytes = 0;

        // Handle data events and pipe to file stream
        response.body.on('data', (chunk) => {
            receivedBytes += chunk.length;
            const progress = totalBytes ? Math.round((receivedBytes / totalBytes) * 100) : 0;
            if (event && event.sender) {
                event.sender.send('download-progress', progress);
            }
        });

        // Pipe the response body directly to the file stream
        response.body.pipe(fileStream);

        return new Promise((resolve, reject) => {
            fileStream.on('finish', () => {
                resolve();
            });

            // Handle file and response stream errors
            fileStream.on('error', (err) => {
                fileStream.close();
                fs.unlink(outputPath, () => { }); // Attempt to delete the file
                reject(err);
            });

            response.body.on('error', (err) => {
                fileStream.close();
                fs.unlink(outputPath, () => { }); // Attempt to delete the file
                reject(err);
            });
        });
    } catch (error) {
        console.error('Download error:', error.message);
        if (event && event.sender) {
            event.sender.send('download-error', error.message);
        }
        throw error;
    }
}


// Ensure directory exists and download dependencies if necessary
async function ensureAndDownloadDependencies(event) {
    const dotDataDir = getDotDataPath();
    if (!fs.existsSync(dotDataDir)) {
        fs.mkdirSync(dotDataDir, { recursive: true });
    }

    const filePath = path.join(dotDataDir, 'Phi-3.5-mini-instruct-Q6_K.gguf');
    if (!checkFileExists(filePath)) {
        try {
            await downloadFile('https://huggingface.co/bartowski/Phi-3.5-mini-instruct-GGUF/resolve/main/Phi-3.5-mini-instruct-Q6_K.gguf?download=true', filePath, event); console.log('Download completed');
            console.log('Download completed');
        } catch (error) {
            console.error('Download failed:', error);
            if (event) {
                event.sender.send('download-error', error.message);
            }
        }
    } else {
        console.log('File already exists, no download needed.');
    }
}





app.on('ready', () => {
    mainWindow = createWindow();

    mainWindow.once('ready-to-show', async () => {
        try {
            activeChatModule = docdotModule; // Initialize with docdot module
            console.log(`Loaded ${currentScript} module on startup`);
            mainWindow.webContents.send('script-switched', currentScript);
        } catch (error) {
            console.error(`Error loading initial script ${currentScript}:`, error);
        }

        ensureAndDownloadDependencies(mainWindow.webContents)
            .catch(error => {
                if (mainWindow && !mainWindow.isDestroyed()) {
                    mainWindow.webContents.send('download-error', error.message);
                }
            });

        //ttsWorker = createTtsProcess();
        initializeHandlers();
    });


    // IPC event handler
    ipcMain.on('start-download', (event, { url, outputPath }) => {
        if (event.sender && !event.sender.isDestroyed()) {
            ensureAndDownloadDependencies(event)
                .catch(error => {
                    if (event.sender && !event.sender.isDestroyed()) {
                        event.sender.send('download-error', error.message);
                    }
                });
        }
    });
});

app.on('window-all-closed', function () {
    childProcesses.forEach(process => {
        if (!process.killed) {
            process.kill();  // Forcefully terminate each child process
            console.log('Child process killed');
        }
    });
    childProcesses.clear();  // Clear the set after killing all processes

    if (ttsProcess) {
        ttsProcess.kill();
    }

    if (process.platform !== 'darwin') {
        app.quit();  // Optionally quit the app on non-macOS platforms
    }
});





// SETTINGS BUTTON
// THIS WILL OPEN A SETTINGS BUTTON
let settingsWindow;

let isDarkModeEnabled = false; // Maintain dark mode state

ipcMain.on('toggle-dark-mode', (event) => {
    isDarkModeEnabled = !isDarkModeEnabled;
    // Update all renderer processes
    BrowserWindow.getAllWindows().forEach(win => {
        win.webContents.send('dark-mode-toggled', isDarkModeEnabled);
    });
});

// In your main process file (main.js)
ipcMain.on('request-dark-mode-state', (event) => {
    event.sender.send('current-dark-mode-state', isDarkModeEnabled);
});



ipcMain.on('open-settings-window', () => {
    if (!settingsWindow) {
        settingsWindow = new BrowserWindow({
            width: 600,
            height: 500,
            parent: mainWindow,
            titleBarStyle: 'hidden',
            modal: true,
            webPreferences: {
                nodeIntegration: true,
                contextIsolation: false,
            }
        });

        const settingsPath = path.join(__dirname, 'settings.html');
        settingsWindow.loadFile(settingsPath);

        settingsWindow.on('closed', () => {
            settingsWindow = null;
            mainWindow.webContents.send('settings-closed');
        });
    }
});

ipcMain.on('close-settings', () => {
    if (settingsWindow) {
        settingsWindow.close();
    }
});


//AUTO TTS
//This will make TTS activate for EACH message automatically
let autoTtsEnabled = false; // Default state

// index.js in your main process
ipcMain.on('set-auto-tts', (event, isEnabled) => {
    console.log("Setting auto TTS to", isEnabled); // Confirm this logs correctly
    autoTtsEnabled = isEnabled;

    // Update all renderer processes
    BrowserWindow.getAllWindows().forEach(win => {
        win.webContents.send('update-auto-tts', autoTtsEnabled);
    });
});

ipcMain.on('request-auto-tts-state', (event) => {
    console.log("Sending auto TTS state:", autoTtsEnabled); // Confirm state before sending
    event.sender.send('get-auto-tts-state', autoTtsEnabled);
});








//CONFIG FOR USER SETTINGS
//THIS FILE WILL STORE USER SETTINGS FOR THE LLM. THESE SETTINGS WILL BE READ BY PYTHON.


// Check if config exists, if not, create it
if (!fs.existsSync(configPath)) {
    const defaultConfig = {
        n_ctx: 4000,
        n_gpu_layers: -1,
        n_batch: 256,
        max_tokens: 128,
        sources: 1,
        big_dot_temperature: 0.7,
        big_dot_promt: "You are called Dot, You are a helpful and honest assistant."
    };
    fs.writeFileSync(configPath, JSON.stringify(defaultConfig, null, 2), 'utf-8');
}










// WHISPER CPP


let streamProcess = null;

ipcMain.on('run-stream-model', (event) => {
    const modelPath = path.join(__dirname, '..', 'llm', 'whisper', 'models', 'ggml-model-whisper-base.bin');
    //const modelPath = path.join(process.resourcesPath, 'llm', 'whisper', 'models', 'ggml-model-whisper-base.bin');
    const args = [
        '-m', modelPath,
        '-t', '8',
        '--step', '500',
        '--length', '5000'
    ];

    const streamPath = path.join(__dirname, '..', 'llm', 'whisper', 'stream');
    //const streamPath = path.join(process.resourcesPath, 'llm', 'whisper', 'stream');

    streamProcess = spawn(streamPath, args, { shell: true });

    streamProcess.stdout.on('data', (data) => {
        event.sender.send('stream-data', data.toString());
    });

    streamProcess.stderr.on('data', (data) => {
        event.sender.send('stream-error', data.toString());
    });

    streamProcess.on('close', (code) => {
        event.sender.send('stream-close', code);
        streamProcess = null; // Reset the streamProcess variable
        console.log(`Stream process closed with code ${code}`);
    });
});

ipcMain.on('kill-stream-process', (event) => {
    if (streamProcess) {
        streamProcess.kill('SIGINT'); // Send an interrupt signal to terminate the process
        streamProcess = null; // Reset the streamProcess variable
        event.sender.send('stream-terminated'); // Notify renderer process
    }
});
<|MERGE_RESOLUTION|>--- conflicted
+++ resolved
@@ -134,41 +134,17 @@
 //const docdotModule = require(path.join(process.resourcesPath, 'app.asar.unpacked', 'aadotllm', 'docdot.js'));
 //const { processDirectory } = require(path.join(process.resourcesPath, 'app.asar.unpacked', 'aadotllm', 'embeddings.js'));
 
-<<<<<<< HEAD
+
 //DEV
 const bigdotModule = require('aadotllm/bigdot.js');
 const docdotModule = require('aadotllm/docdot.js');
 const { processDirectory } = require('aadotllm/embeddings.js');
-=======
-const pythonPath = findPython()
-console.log('Python Path:', pythonPath)
-// main
-ipcMain.on('show-context-menu', (event) => {
-    const template = [
-        {
-            label: 'Menu Item 1',
-            click: () => {
-                event.sender.send('context-menu-command', 'menu-item-1')
-            },
-        },
-        { type: 'separator' },
-        { label: 'Menu Item 2', type: 'checkbox', checked: true },
-    ]
-    const menu = Menu.buildFromTemplate(template)
-    menu.popup({ window: BrowserWindow.fromWebContents(event.sender) })
-})
-// RUNS DOT THROUGHT  script.py
-
-let currentScript = path.join(__dirname, '..', 'llm', 'scripts', 'docdot.py')
-//let currentScript = path.join(process.resourcesPath, 'llm', 'scripts', 'docdot.py')
->>>>>>> 80cff882
 
 
 
 let currentScript = 'docdot.js'; // Default script
 let activeChatModule = docdotModule; // Initialize with docdot module
 
-<<<<<<< HEAD
 // Modify the loadScriptModule function
 const loadScriptModule = (scriptName) => {
     switch (scriptName) {
@@ -178,28 +154,7 @@
             return bigdotModule;
         default:
             throw new Error(`Unknown script: ${scriptName}`);
-=======
-    /*currentScript = currentScript.endsWith('docdot.py')
-        ? path.join(process.resourcesPath, 'llm', 'scripts', 'bigdot.py')
-        : path.join(process.resourcesPath, 'llm', 'scripts', 'docdot.py');*/
-    currentScript = currentScript.endsWith('docdot.py')
-        ? path.join(__dirname, '..', 'llm', 'scripts', 'bigdot.py')
-        : path.join(__dirname, '..', 'llm', 'scripts', 'docdot.py');
-
-    // If the Python process is running, kill it and spawn a new one with the updated script
-    if (pythonProcess) {
-        pythonProcess.kill();
-        pythonProcess = spawn(pythonPath, [currentScript, `"${configPath}"`], { shell: true });
-
-        pythonProcess.stdout.on('data', (data) => {
-            const message = data.toString().trim();
-            mainWindow.webContents.send('python-reply', message);
-        });
-
-        pythonProcess.stderr.on('data', (data) => {
-            console.error(`Python Script Error: ${data}`);
-        });
->>>>>>> 80cff882
+
     }
 };
 
@@ -277,7 +232,6 @@
         }
     });
 
-<<<<<<< HEAD
     ipcMain.on('start-download', (event, data) => {
         console.log("IPC Message Received:", data);
         ensureAndDownloadDependencies(event.sender)
@@ -286,13 +240,7 @@
                 event.sender.send('download-error', error.toString());
             });
     });
-=======
-    function createTtsProcess() {
-        //let ttsProcessorPath = path.join(process.resourcesPath, 'llm', 'vits-piper-en_US-glados', 'ttsProcessor.js');
-        let ttsProcessorPath = path.join(__dirname, '..', 'llm', 'vits-piper-en_US-glados', 'ttsProcessor.js');
-        return fork(ttsProcessorPath);
-    }
->>>>>>> 80cff882
+
 
     ipcMain.handle('run-tts', async (event, message) => {
         return new Promise((resolve, reject) => {
@@ -620,59 +568,7 @@
     }
 });
 
-<<<<<<< HEAD
-=======
-const appPath = app.getAppPath()
-
-
-ipcMain.handle('execute-python-script', async (event, directory) => {
-    try {
-        // Construct paths relative to the script's location
-
-        /*const pythonScriptPath = path.join(
-            process.resourcesPath,
-            'llm',
-            'scripts',
-            'embeddings.py'
-        )*/
-        const pythonScriptPath = path.join(
-            __dirname,
-            '..',
-            'llm',
-            'scripts',
-            'embeddings.py'
-        )
-
-        // Quote the directory path to handle spaces
-        const quotedDirectory = `"${directory}"`
-        // Spawn the Python process
-        const pythonProcess = spawn(
-            pythonPath,
-            [pythonScriptPath, quotedDirectory, `"${configPath}"`],
-            { shell: true }
-        )
-
-        // Handle the output and errors if needed
-        pythonProcess.stdout.on('data', (data) => {
-            console.log(`stdout: ${data}`)
-        })
-
-        pythonProcess.stderr.on('data', (data) => {
-            console.error(`stderr: ${data}`)
-        })
-
-        // Wait for the Python process to exit
-        await new Promise((resolve) => {
-            pythonProcess.on('close', (code) => {
-                console.log(`child process exited with code ${code}`)
-                resolve()
-            })
-        })
-    } catch (err) {
-        console.error(err)
-    }
-})
->>>>>>> 80cff882
+
 
 // DOWNLOAD LLM AND SUCH!
 
